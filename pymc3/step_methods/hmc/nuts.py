--- conflicted
+++ resolved
@@ -64,16 +64,13 @@
         p0 = self.potential.random()
         start_energy = self.compute_energy(q0, p0)
 
-<<<<<<< HEAD
-        u = floatX(nr.uniform())
-=======
         if self.tune:
             step_size = np.exp(self.log_step_size)
         else:
             step_size = np.exp(self.log_step_size_bar)
 
-        u = nr.uniform()
->>>>>>> 0b3d8455
+        u = floatX(nr.uniform())
+
         q = qn = qp = q0
         pn = pp = p0
 
