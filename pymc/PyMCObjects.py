--- conflicted
+++ resolved
@@ -241,7 +241,7 @@
         # This function gets used to evaluate self's value.
         self._logp_fun = logp
         self._logp_partial_gradients_functions = logp_partial_gradients
-        
+
 
         self.errmsg = "Potential %s forbids its parents' current values"%name
 
@@ -251,7 +251,7 @@
                         parents=parents,
                         cache_depth = cache_depth,
                         verbose=verbose)
-        
+
         
 
         self._plot = plot
@@ -307,7 +307,7 @@
         raise AttributeError, 'Potential '+self.__name__+'\'s log-probability cannot be set.'
 
     logp = property(fget = get_logp, fset=set_logp, doc="Self's log-probability value conditional on parents.")
-    
+
     def logp_partial_gradient(self, variable, calculation_set = None):
         gradient = 0
         if self in calculation_set:
@@ -365,7 +365,7 @@
             'broadcast_operation' : the function returns the jacobian for an operation where the argument arrays are broadcast to eachother
             'accumulation_operation' : the function returns the jacobian for an operation where the number of dimensions is reduced
         the default is 'full'
-        
+
     :Attributes:
       value : any object
         Returns the variable's value given its parents' values. Skips
@@ -397,7 +397,7 @@
                         verbose=verbose)
 
         # self._value.force_compute()
-        
+
         
              
 
@@ -409,7 +409,7 @@
                                     cache_depth = self._cache_depth)
 
         self._value.force_compute()
-        
+
         self._jacobians = {}
         for parameter, function in self._jacobian_functions.iteritems():
             lazy_jacobian = LazyFunction(fun = function,
@@ -428,7 +428,7 @@
         if self.verbose > 1:
             print '\t' + self.__name__ + ': Returning value ',_value
         return _value
-    
+
     
 
     def set_value(self,value):
@@ -436,7 +436,6 @@
 
     value = property(fget = get_value, fset=set_value, doc="Self's value computed from current values of parents.")
 
-<<<<<<< HEAD
     def apply_jacobian(self, parameter, variable, gradient):
         try :
             jacobian_func = self._jacobians[parameter]
@@ -517,8 +516,6 @@
                        'broadcast_operation' : broadcast_operation_jacobian,
                        'accumulation_operation' : accumulation_operation_jacobian,
                        'index_operation' : index_operation_jacobian}
-=======
->>>>>>> f0757470
 
 class Stochastic(StochasticBase):
 
@@ -630,7 +627,7 @@
                     cache_depth=2,
                     plot=None,
                     verbose = None,
-                    isdata=None,
+                    isdata=None, 
                     check_logp=True,
                     logp_partial_gradients = {}):
 
@@ -669,7 +666,7 @@
 
         # This function will be used to evaluate self's log probability.
         self._logp_fun = logp
-        
+
         #This function will be used to evaluate self's gradient of log probability.
         self._logp_partial_gradient_functions = logp_partial_gradients
 
@@ -717,9 +714,9 @@
             self._value.flags['W'] = False
 
         if check_logp:
-             #Check initial value
-             if not isinstance(self.logp, float):
-                 raise ValueError, "Stochastic " + self.__name__ + "'s initial log-probability is %s, should be a float." %self.logp.__repr__()
+            # Check initial value
+            if not isinstance(self.logp, float):
+                raise ValueError, "Stochastic " + self.__name__ + "'s initial log-probability is %s, should be a float." %self.logp.__repr__()
 
 
     def gen_lazy_function(self):
@@ -748,7 +745,7 @@
                                     ultimate_args = self.extended_parents | set([self]),
                                     cache_depth = self._cache_depth)
         self._logp.force_compute()
-        
+
         
         self._logp_partial_gradients = {}
         for parameter, function in self._logp_partial_gradient_functions.iteritems():
