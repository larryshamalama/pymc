--- conflicted
+++ resolved
@@ -98,11 +98,7 @@
         self.trace_names = []   # A list of sequences of names of the objects to tally.
         self._traces = {} # A dictionary of the Trace objects.
         self.chains = 0
-<<<<<<< HEAD
-        
-=======
 
->>>>>>> 7253fb0d
         self._user = dbuser
         self._passwd = dbpass
         self._host = dbhost
